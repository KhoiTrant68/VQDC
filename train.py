--- conflicted
+++ resolved
@@ -124,38 +124,7 @@
         run = os.path.splitext(os.path.basename(__file__))[0]
         config_dict = OmegaConf.to_container(config, resolve=True)
         accelerator.init_trackers(run, config_dict)
-<<<<<<< HEAD
-        print("\n args.project_dir ", args.project_dir)
-        print("\n config ", config)
-
-        # Create a copy of the config and convert it to a JSON-serializable format
-        wandb_config = copy.deepcopy(config)
-        def make_serializable(obj):
-            if isinstance(obj, dict):
-                return {k: make_serializable(v) for k, v in obj.items()}
-            elif isinstance(obj, list):
-                return [make_serializable(v) for v in obj]
-            elif isinstance(obj, (int, float, str, bool, type(None))):
-                return obj
-            elif hasattr(obj, '__dict__'):
-                return make_serializable(obj.__dict__)
-            else:
-                try:
-                    return json.dumps(obj)
-                except:
-                    return str(obj)
-
-        wandb_config = make_serializable(wandb_config)
-
-        # Initialize wandb with the serializable config
-        try:
-            wandb.init(project=args.project_dir, config=wandb_config)
-        except Exception as e:
-            print(f"Failed to initialize wandb: {e}")
-            args.with_tracking = False
-=======
         wandb.init(project=args.project_dir, config=config)
->>>>>>> a092a085
 
     data = instantiate_from_config(config.data)
     train_dataloader = data.train_dataloader()
